--- conflicted
+++ resolved
@@ -7,7 +7,7 @@
       extension: .md
       format_name: markdown
       format_version: '1.2'
-      jupytext_version: 1.4.1
+      jupytext_version: 1.3.2
 ---
 
 # Analysis of 140k T cells from cancer
@@ -61,10 +61,6 @@
     return adata2
 ```
 
-<<<<<<< HEAD
-```python
-adata = adata[adata.obs["has_tcr"] == "True", :]
-=======
 ```python
 def weblogo(seqs, title=""):
     """Draw a sequence logo from a list of amino acid sequences. """
@@ -85,7 +81,6 @@
     "Blood singleton": "#cce70b",
     "Blood multiplet": "#beac83"
 }
->>>>>>> 2fd3d947
 ```
 
 ## 1. Preparing the data
@@ -95,16 +90,8 @@
 <!-- #endregion -->
 
 ```python
-<<<<<<< HEAD
-sc.pp.subsample(adata, n_obs=20000)
-=======
 adata = ir.datasets.wu2020()
->>>>>>> 2fd3d947
-```
-
-<!-- #raw raw_mimetype="text/restructuredtext" -->
-`adata` is a regular :class:`~anndata.AnnData` object:
-<!-- #endraw -->
+```
 
 ```python
 adata.shape
@@ -320,11 +307,7 @@
 
 ```python
 %%time
-<<<<<<< HEAD
-ir.pp.tcr_neighbors(adata, strategy="all", merge_chains="primary_only", metric="alignment", cutoff=20)
-=======
 ir.tl.define_clonotypes(adata, neighbors_key="tcr_neighbors_al15", key_added="clonotype_alignment")
->>>>>>> 2fd3d947
 ```
 
 <!-- #region raw_mimetype="text/restructuredtext" -->
@@ -339,11 +322,7 @@
 
 ```python
 %%time
-<<<<<<< HEAD
-ir.tl.define_clonotypes(adata)
-=======
 ir.tl.clonotype_network(adata, min_size=50, layout="components")
->>>>>>> 2fd3d947
 ```
 
 ```python
@@ -368,18 +347,9 @@
 To assess if the clonotype definitions are equivalent, we first check if there are *clonotypes in `clonotype_orig` that contain multiple clonotypes according to scirpy's definition*. 
 
 ```python
-<<<<<<< HEAD
-%%time
-ir.tl.clonotype_network(adata, min_size=8, layout="fr")
-```
-
-```python
-ir.pl.clonotype_network(adata, color="clonotype", legend_loc="none", size=40, edges=False)
-=======
 # the clonotypes in clonotype_orig that contain multiple clonotype_nt
 nt_in_orig = adata.obs.groupby(["clonotype_orig", "clonotype_nt"]).size().reset_index().groupby("clonotype_orig").size().reset_index()
 nt_in_orig[nt_in_orig[0] > 1]
->>>>>>> 2fd3d947
 ```
 
 There are none! 
